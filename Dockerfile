--- conflicted
+++ resolved
@@ -1,40 +1,25 @@
-<<<<<<< HEAD
 FROM registry.svc.ci.openshift.org/openshift/release:golang-1.10 AS builder
-WORKDIR ${GOPATH}/src/sigs.k8s.io/node-feature-discovery
-COPY . . 
-=======
-# Build node feature discovery
-FROM golang:1.10 as builder
->>>>>>> 5acd22ac
+
+ADD . /go/src/sigs.k8s.io/node-feature-discovery
+
+WORKDIR /go/src/sigs.k8s.io/node-feature-discovery
 
 ENV CMT_CAT_VERSION="v1.2.0"
 ENV NFD_VERSION="v4.0"
 
-#RUN git clone --depth 1 -b $CMT_CAT_VERSION https://github.com/intel/intel-cmt-cat.git && \
-RUN  make -C intel-cmt-cat/lib install && \
-     make -C rdt-discovery && \
-     make -C rdt-discovery install
-
-
-<<<<<<< HEAD
-=======
 ARG NFD_VERSION
 
-RUN case $(dpkg --print-architecture) in \
+RUN case $(uname -m) in \
         arm64) \
                 echo "skip rdt on Arm64 platform" \
                 ;; \
         *) \
-                git clone --depth 1 -b $CMT_CAT_VERSION https://github.com/intel/intel-cmt-cat.git && \
                 make -C intel-cmt-cat/lib install && \
                 make -C rdt-discovery && \
                 make -C rdt-discovery install \
                 ;; \
         esac
 
-RUN go get github.com/golang/dep/cmd/dep
-RUN dep ensure
->>>>>>> 5acd22ac
 RUN go install \
   -ldflags "-s -w -X sigs.k8s.io/node-feature-discovery/pkg/version.version=$NFD_VERSION" \
   ./cmd/*
