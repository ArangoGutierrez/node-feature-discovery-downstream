--- conflicted
+++ resolved
@@ -19,11 +19,7 @@
 const undefinedVersion string = "undefined"
 
 // Must not be const, supposed to be set using ldflags at build time
-<<<<<<< HEAD
-var version = "v0.4.0"
-=======
 var version = undefinedVersion
->>>>>>> c2503a20
 
 // Get returns the version as a string
 func Get() string {
