--- conflicted
+++ resolved
@@ -305,17 +305,10 @@
 	labels, extendedResources := filterFeatureLabels(r.Labels, s.args.ExtraLabelNs, s.args.LabelWhiteList, s.args.ResourceLabels)
 
 	if !s.args.NoPublish {
-<<<<<<< HEAD
-		// Advertise NFD worker version and label names as annotations
-		keys := make([]string, 0, len(labels))
-		for k := range labels {
-			keys = append(keys, k)
-=======
 		// Advertise NFD worker version, label names and extended resources as annotations
 		labelKeys := make([]string, 0, len(labels))
 		for k := range labels {
 			labelKeys = append(labelKeys, k)
->>>>>>> c2503a20
 		}
 		sort.Strings(labelKeys)
 
